--- conflicted
+++ resolved
@@ -8,8 +8,7 @@
 # Resource manager section
 from .slurm import SLURM
 from .lsf import LSF
-<<<<<<< HEAD
-from .aprun import APRUN
+from .pbsalps import PBSALPS
 from .pmix import PMIX
 
 
@@ -18,8 +17,4 @@
 ####
 # The AutoResourceManager returns one of the above classes
 from .auto import AutoResourceManager
-#####
-=======
-from .pbsalps import PBSALPS
-from .pmix import PMIX
->>>>>>> 7957bb4e
+#####