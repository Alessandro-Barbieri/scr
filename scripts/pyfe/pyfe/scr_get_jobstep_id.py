#! /usr/bin/env python3

# scr_get_jobstep_id.py

from scr_common import runproc
import re
<<<<<<< HEAD
from scr_environment import SCR_Env
from resmgr import AutoResourceManager
from joblauncher.scr_joblauncher import SCR_Joblauncher
=======
from pyfe.scr_env import SCR_Env
from pyfe.resmgr import AutoResourceManager
from pyfe.joblauncher import AutoJobLauncher
>>>>>>> 7957bb4e

# This script attempts to get the job step id for the last srun command that 
# was launched. The argument to this script is the PID of the srun command.
# The script first calls squeue to get the job steps for this job.
# It assumes that the highest numbered job step is the right one (meaning the
# last one that was started).
# Then it checks to see if the srun command with PID is still running. The idea
# here is that if the srun command died, then the job step with the highest number
# is for some other srun command and not the one we are looking for. 
# This script returns the job step id on success and -1 on failure.

def scr_get_jobstep_id(scr_env=None,pid=-1):
  #my $pid=$ARGV[0]; # unused
  if scr_env is None:
    scr_env = SCR_Env()
  if scr_env.resmgr is None:
    scr_env.resmgr = AutoResourceManager()
  if scr_env.launcher is None:
    scr_env.launcher = AutoJobLauncher()
  user = scr_env.conf['user']
  if user is None:
    print('scr_get_jobstep_id: ERROR: Could not determine user ID')
    return None
  jobid = scr_env.resmgr.conf['jobid']
  if jobid is None:
    print('scr_get_jobstep_id: ERROR: Could not determine job ID')
    return None
  currjobid = scr_env.launcher.get_jobstep_id(user=user,pid=pid)
  return currjobid

if __name__=='__main__':
  ret = scr_get_jobstep_id()
  if ret is not None:
    print('scr_get_jobstep_id: '+str(ret))
<|MERGE_RESOLUTION|>--- conflicted
+++ resolved
@@ -4,15 +4,9 @@
 
 from scr_common import runproc
 import re
-<<<<<<< HEAD
-from scr_environment import SCR_Env
-from resmgr import AutoResourceManager
-from joblauncher.scr_joblauncher import SCR_Joblauncher
-=======
-from pyfe.scr_env import SCR_Env
+from pyfe.scr_environment import SCR_Env
 from pyfe.resmgr import AutoResourceManager
 from pyfe.joblauncher import AutoJobLauncher
->>>>>>> 7957bb4e
 
 # This script attempts to get the job step id for the last srun command that 
 # was launched. The argument to this script is the PID of the srun command.
