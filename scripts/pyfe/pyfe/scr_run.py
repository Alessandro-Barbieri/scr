--- conflicted
+++ resolved
@@ -293,16 +293,9 @@
     else:
       print(prog + ': Entering watchdog method')
       # The watchdog will return when the process finishes or is killed
-<<<<<<< HEAD
       scr_watchdog(prefix=prefix, watched_process=proc, scr_env=scr_env)
-=======
-      if scr_watchdog(prefix=prefix, watched_process=proc,
-                      scr_env=scr_env) != 0:
-        print(prog +
-              ': watchdog: Process terminated or unable to start watchdog')
->>>>>>> 22005bae
-
-    #print('Process has finished or has been terminated.')
+
+    #print('Process has finished or has been terminated (or scr_watchdog failed to start).')
 
     end_secs = int(time())
     run_secs = end_secs - start_secs
