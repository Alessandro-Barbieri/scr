--- conflicted
+++ resolved
@@ -7,39 +7,23 @@
 # scr_{srun,jsrun,mpirun} scripts call this script with the launcher specified
 
 from datetime import datetime
-import os, signal, sys, time # need to use both time.time() and time.sleep()
+import os, signal, sys
 import multiprocessing as mp
-<<<<<<< HEAD
-import scr_const, scr_common
-from list_dir import list_dir
-from postrun import postrun
-from list_down_nodes import list_down_nodes
-from scr_common import tracefunction, runproc, scr_prefix
-from scr_test_runtime import scr_test_runtime
-from scr_prerun import scr_prerun
-from scr_get_jobstep_id import scr_get_jobstep_id
-from scr_watchdog import scr_watchdog
-from scr_environment import SCR_Env
-from joblauncher.scr_joblauncher import SCR_Joblauncher
-from resmgr import AutoResourceManager
-from scr_param import SCR_Param
-from scr_glob_hosts import scr_glob_hosts
-=======
+from time import time, sleep
 from pyfe import scr_const, scr_common
+from pyfe.postrun import postrun
+from pyfe.list_dir import list_dir
+from pyfe.list_down_nodes import list_down_nodes
 from pyfe.scr_common import tracefunction, runproc, scr_prefix
 from pyfe.scr_test_runtime import scr_test_runtime
-from pyfe.scr_list_dir import scr_list_dir
 from pyfe.scr_prerun import scr_prerun
 from pyfe.scr_get_jobstep_id import scr_get_jobstep_id
 from pyfe.scr_watchdog import scr_watchdog
-from pyfe.scr_list_down_nodes import scr_list_down_nodes
-from pyfe.scr_postrun import scr_postrun
-from pyfe.scr_env import SCR_Env
+from pyfe.scr_environment import SCR_Env
 from pyfe.joblauncher import AutoJobLauncher
 from pyfe.resmgr import AutoResourceManager
 from pyfe.scr_param import SCR_Param
 from pyfe.scr_glob_hosts import scr_glob_hosts
->>>>>>> 7957bb4e
 
 # determine how many nodes are needed
 def nodes_needed(scr_env, nodelist):
@@ -99,7 +83,7 @@
 
   # make a record of start time
   timestamp=datetime.now()
-  start_secs = int(time.time())
+  start_secs = int(time())
   print(prog+': Started: '+str(timestamp))
 
   # check that we have runtime dependencies
@@ -223,7 +207,7 @@
 
       # if this is the first run, we hit down nodes right off the bat, make a record of them
       if attempts==0:
-        start_secs=int(time.time())
+        start_secs=int(time())
         print('SCR: Failed node detected: JOBID='+jobid+' ATTEMPT=0 TIME='+str(start_secs)+' NNODES=-1 RUNTIME=0 FAILED='+down_nodes)
 
       ##### Unless this value may change at some point in an allocation
@@ -266,7 +250,7 @@
         ###### should this be split (' ') ?
         launch_cmd.extend(my_restart_cmd.split(' '))
     # launch the job, make sure we include the script node and exclude down nodes
-    start_secs=int(time.time())
+    start_secs=int(time())
 
     scr_common.log(bindir=bindir, prefix=prefix, jobid=jobid, event_type='RUN_START', event_note='run='+str(attempts), event_start=str(start_secs))
     # $bindir/scr_log_event -i $jobid -p $prefix -T "RUN_START" -N "run=$attempts" -S $start_secs
@@ -282,7 +266,7 @@
       # $launcher $exclude $launch_cmd &
       #{launcher}run_pid = runproc.pid
       #{launcher}run_pid=$!;
-      time.sleep(10)
+      sleep(10)
       #sleep 10; # sleep a bit to wait for the job to show up in squeue
       print(bindir+'/scr_get_jobstep_id '+str(launcher_pid))
       jobstepid = scr_get_jobstep_id(scr_env=scr_env,pid=launcher_pid)
@@ -297,13 +281,8 @@
       # check_call will wait for the process to finish without trying to get other information from it
       launched_process.check_call()
 
-<<<<<<< HEAD
-    end_secs=int(time.time())
-    run_secs=end_secs - start_secs
-=======
     end_secs = int(time())
     run_secs = end_secs - start_secs
->>>>>>> 7957bb4e
 
     # check for and log any down nodes
     list_down_nodes(reason=True, nodeset_down=keep_down, log_nodes=True, runtime_secs=str(run_secs), scr_env=scr_env)
@@ -325,7 +304,7 @@
       break
 
     # give nodes a chance to clean up
-    time.sleep(60)
+    sleep(60)
 
     # check for halt condition again after sleep
     if should_halt(bindir, prefix):
@@ -337,13 +316,8 @@
   print(prog + ': postrun: ' + str(timestamp))
 
   # scavenge files from cache to parallel file system
-<<<<<<< HEAD
   if postrun(prefix_dir=prefix,scr_env=scr_env) != 0:
     print(prog+': ERROR: Command failed: scr_postrun -p '+prefix)
-=======
-  if scr_postrun(prefix=prefix, scr_env=scr_env) != 0:
-    print(prog + ': ERROR: Command failed: scr_postrun -p ' + prefix)
->>>>>>> 7957bb4e
 
   # kill the watchdog process if it is running
   if watchdog is not None and watchdog.is_alive():
